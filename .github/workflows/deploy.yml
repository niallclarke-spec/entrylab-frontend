name: Deploy to VPS

on:
  push:
    branches: [ main ]

jobs:
  deploy:
    runs-on: ubuntu-latest
    
    steps:
    - name: Deploy to VPS
      uses: appleboy/ssh-action@v1.0.3
      with:
        host: ${{ secrets.VPS_HOST }}
        username: ${{ secrets.VPS_USER }}
        key: ${{ secrets.VPS_SSH_KEY }}
        port: 22
        script_stop: true
        script: |
          cd /var/www/entrylab
          git fetch --all
          git reset --hard origin/main
          npm install
          npm run build
<<<<<<< HEAD
          pm2 start npm --name "entrylab" -- start || pm2 restart entrylab
=======
          pm2 delete entrylab || true
          NODE_ENV=production PORT=3000 pm2 start dist/index.js --name entrylab --cwd /var/www/entrylab
          pm2 save
>>>>>>> 2da77bce
          echo "✅ Deployment complete!"<|MERGE_RESOLUTION|>--- conflicted
+++ resolved
@@ -23,11 +23,7 @@
           git reset --hard origin/main
           npm install
           npm run build
-<<<<<<< HEAD
-          pm2 start npm --name "entrylab" -- start || pm2 restart entrylab
-=======
           pm2 delete entrylab || true
           NODE_ENV=production PORT=3000 pm2 start dist/index.js --name entrylab --cwd /var/www/entrylab
           pm2 save
->>>>>>> 2da77bce
           echo "✅ Deployment complete!"